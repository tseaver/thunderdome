--- conflicted
+++ resolved
@@ -140,19 +140,6 @@
 def execute_query(query, params={}, transaction=True):
     """
     Execute a raw Gremlin query with the given parameters passed in.
-<<<<<<< HEAD
-
-    :param query: The Gremlin query to be executed
-    :type query: str
-    :param params: Parameters to the Gremlin query
-    :type params: dict
-    :rtype: dict
-    
-    """
-    if transaction:
-        query = 'g.stopTransaction(FAILURE)\n' + query
-=======
->>>>>>> 0d253019
 
     :param query: The Gremlin query to be executed
     :type query: str
