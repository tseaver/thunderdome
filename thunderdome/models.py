from collections import OrderedDict
import inspect
import re
from uuid import UUID

from thunderdome import columns
from thunderdome.connection import execute_query, ThunderdomeQueryError
from thunderdome.exceptions import ModelException, ValidationError, ThunderdomeException
from thunderdome.gremlin import BaseGremlinMethod, GremlinMethod

#dict of node and edge types for rehydrating results
vertex_types = {}
edge_types = {}

class ElementDefinitionException(ModelException): pass

class BaseElement(object):
    """
    The base model class, don't inherit from this, inherit from Model, defined below
    """
    
    class DoesNotExist(ThunderdomeException): pass
    class MultipleObjectsReturned(ThunderdomeException): pass

    def __init__(self, **values):
        self.eid = values.get('_id')
        self._values = {}
        for name, column in self._columns.items():
            value =  values.get(name, None)
            if value is not None: value = column.to_python(value)
            value_mngr = column.value_manager(self, column, value)
            self._values[name] = value_mngr

    @classmethod
    def _type_name(cls, manual_name):
        """
        Returns the column family name if it's been defined
        otherwise, it creates it from the module and class name
        """
        cf_name = ''
        if manual_name:
            cf_name = manual_name.lower()
        else:
            camelcase = re.compile(r'([a-z])([A-Z])')
            ccase = lambda s: camelcase.sub(lambda v: '{}_{}'.format(v.group(1), v.group(2).lower()), s)
    
            cf_name += ccase(cls.__name__)
            cf_name = cf_name.lower()
        return cf_name

    def validate(self):
        """ Cleans and validates the field values """
        for name, col in self._columns.items():
            val = col.validate(getattr(self, name))
            setattr(self, name, val)

    def as_dict(self):
        """ Returns a map of column names to cleaned values """
        values = {}
        for name, col in self._columns.items():
            values[name] = col.to_database(getattr(self, name, None))
        return values

    @classmethod
    def create(cls, *args, **kwargs):
        return cls(*args, **kwargs).save()
        
    def pre_save(self):
        self.validate()
        
    def save(self):
        self.pre_save()
        return self

class ElementMetaClass(type):

    def __new__(cls, name, bases, attrs):
        """
        """
        #move column definitions into columns dict
        #and set default column names
        column_dict = OrderedDict()
        
        #get inherited properties
        for base in bases:
            for k,v in getattr(base, '_columns', {}).items():
                column_dict.setdefault(k,v)

        def _transform_column(col_name, col_obj):
            column_dict[col_name] = col_obj
            col_obj.set_column_name(col_name)
            #set properties
            _get = lambda self: self._values[col_name].getval()
            _set = lambda self, val: self._values[col_name].setval(val)
            _del = lambda self: self._values[col_name].delval()
            if col_obj.can_delete:
                attrs[col_name] = property(_get, _set)
            else:
                attrs[col_name] = property(_get, _set, _del)

        column_definitions = [(k,v) for k,v in attrs.items() if isinstance(v, columns.Column)]
        column_definitions = sorted(column_definitions, lambda x,y: cmp(x[1].position, y[1].position))
        
        #TODO: check that the defined columns don't conflict with any of the Model API's existing attributes/methods
        #transform column definitions
        for k,v in column_definitions:
            _transform_column(k,v)
            
        #check for duplicate column names
        col_names = set()
        for v in column_dict.values():
            if v.db_field_name in col_names:
                raise ModelException("{} defines the column {} more than once".format(name, v.db_field_name))
            col_names.add(v.db_field_name)

        #create db_name -> model name map for loading
        db_map = {}
        for field_name, col in column_dict.items():
            db_map[col.db_field_name] = field_name

        #add management members to the class
        attrs['_columns'] = column_dict
        attrs['_db_map'] = db_map
        
        #auto link gremlin methods
        gremlin_methods = {}
        
        #get inherited gremlin methods
        for base in bases:
            for k,v in getattr(base, '_gremlin_methods', {}).items():
                gremlin_methods.setdefault(k, v)
                
        #short circuit path inheritance
        gremlin_path = attrs.get('gremlin_path')
        attrs['gremlin_path'] = gremlin_path

        def wrap_method(method):
            def method_wrapper(self, *args, **kwargs):
                return method(self, *args, **kwargs)
            return method_wrapper
        
        for k,v in attrs.items():
            if isinstance(v, BaseGremlinMethod):
                gremlin_methods[k] = v
                if v.classmethod:
                    attrs[k] = classmethod(wrap_method(v))
                else:
                    attrs[k] = wrap_method(v)
        attrs['_gremlin_methods'] = gremlin_methods

        #create the class and add a QuerySet to it
        klass = super(ElementMetaClass, cls).__new__(cls, name, bases, attrs)
        
        #configure the gremlin methods
        for name, method in gremlin_methods.items():
            method.configure_method(klass, name, gremlin_path)
            
        return klass


class Element(BaseElement):
    """
    the db name for the column family can be set as the attribute db_name, or
    it will be generated from the class name
    """
    __metaclass__ = ElementMetaClass
    
    @classmethod
    def deserialize(cls, data):
        """
        Deserializes rexster json into vertex or edge objects
        """
        dtype = data.get('_type')
        if dtype == 'vertex':
            vertex_type = data['element_type']
            return vertex_types[vertex_type](**data)
        elif dtype == 'edge':
            edge_type = data['_label']
            return edge_types[edge_type](data['_inV'], data['_outV'], **data)
        else:
            raise TypeError("Can't deserialize '{}'".format(dtype))
    
    
class VertexMetaClass(ElementMetaClass):
    def __new__(cls, name, bases, attrs):
        klass = super(VertexMetaClass, cls).__new__(cls, name, bases, attrs)
        
        element_type = klass.get_element_type()
        if element_type in vertex_types:
            raise ElementDefinitionException('{} is already registered as a vertex'.format(element_type))
        vertex_types[element_type] = klass
        return klass
        
class Vertex(Element):
    """
    The Vertex model base class. All vertexes have a vid defined on them, the element type is autogenerated
    from the subclass name, but can optionally be set manually
    """
    __metaclass__ = VertexMetaClass
    
    #vertex id
    vid = columns.UUID()
    
    element_type = None
    
    @classmethod
    def get_element_type(cls):
        return cls._type_name(cls.element_type)
    
    @classmethod
    def all(cls, vids, as_dict=False):
        if not isinstance(vids, (list, tuple)):
            raise ThunderdomeQueryError("vids must be of type list or tuple")
        
        strvids = [str(v) for v in vids]
        qs = ['vids.collect{g.V("vid", it).toList()[0]}']
        
        results = execute_query('\n'.join(qs), {'vids':strvids})
        results = filter(None, results)
        
        if len(results) != len(vids):
            raise ThunderdomeQueryError("the number of results don't match the number of vids requested")
        
        objects = []
        for r in results:
            try:
                objects += [Element.deserialize(r)]
            except KeyError:
                raise ThunderdomeQueryError('Vertex type "{}" is unknown'.format())
            
        if as_dict:
            return {v.vid:v for v in objects}
        
        return objects
    
    @classmethod
    def get(cls, vid):
        try:
            results = cls.all([vid])
            if len(results) >1:
                raise cls.MultipleObjectsReturned
            return results[0]
        except ThunderdomeQueryError:
            raise cls.DoesNotExist
    
    @classmethod
    def get_by_eid(cls, eid):    
        results = execute_query('g.v(eid)', {'eid':eid})
        if not results:
            raise cls.DoesNotExist
        return Element.deserialize(results[0])
    
    def save(self, *args, **kwargs):
        super(Vertex, self).save(*args, **kwargs)
        
        qs = []
        params = {}
        if self.eid is None:
            qs += ['v = g.addVertex()']
        else:
            qs += ['v = g.v(eid)']
            params['eid'] = self.eid
            
        values = self.as_dict()
        qs += ['v.setProperty("element_type", element_type)']
        params['element_type'] = self.get_element_type()
        for name, col in self._columns.items():
            val = values.get(name)
            valname = name + '_val'
            qs += ['v.setProperty("{}", {})'.format(col.db_field_name, valname)]
            params[valname] = val

        qs += ['g.stopTransaction(SUCCESS)']
        qs += ['g.getVertex(v)']
        
        results = execute_query('\n'.join(qs), params)
        
        assert len(results) == 1
        self.eid = results[0].get('_id')
        return self
    
    def delete(self):
        if self.eid is None:
            raise ThunderdomeQueryError("Can't delete vertices that haven't been saved")
        query = """
        g.removeVertex(g.v(eid))
        g.stopTransaction(SUCCESS)
        """
        results = execute_query(query, {'eid': self.eid})
        
<<<<<<< HEAD
    def _simple_traversal(self, operation, label):        
=======
    def _simple_traversal(self, operation, label):
        if inspect.isclass(label) and issubclass(label, Edge):
            label = label.get_label()
        elif isinstance(label, Edge):
            label = label.get_label()
        
>>>>>>> 90f964de
        if label:
            if issubclass(label, Edge) or isinstance(label, Edge):
                label = label.get_label()
            results = execute_query('g.v(eid).%s(lbl)'%operation, {'eid':self.eid, 'lbl':label})
        else:
            results = execute_query('g.v(eid).%s()'%operation, {'eid':self.eid})
        return [Element.deserialize(r) for r in results]
    
    def outV(self, label=None):
        return self._simple_traversal('out', label=label)
        
    def inV(self, label=None):
        return self._simple_traversal('in', label=label)
    
    def outE(self, label=None):
        return self._simple_traversal('outE', label=label)
        
    def inE(self, label=None):
        return self._simple_traversal('inE', label=label)
        
    
class EdgeMetaClass(ElementMetaClass):
    def __new__(cls, name, bases, attrs):
        klass = super(EdgeMetaClass, cls).__new__(cls, name, bases, attrs)
        
        label = klass.get_label()
        if label in edge_types:
            raise ElementDefinitionException('{} is already registered as an edge'.format(label))
        edge_types[klass.get_label()] = klass
        return klass
        
class Edge(Element):
    
    __metaclass__ = EdgeMetaClass
    
    label = None
    
    gremlin_path = 'edge.groovy'
    
    _save_edge = GremlinMethod()
    
    def __init__(self, inV, outV, **values):
        self._inV = inV
        self._outV = outV
        super(Edge, self).__init__(**values)
        
    @classmethod
    def get_label(cls):
        return cls._type_name(cls.label)
    
    def validate(self):
        if self.eid is None:
            if self._inV is None:
                raise ValidationError('in vertex must be set before saving new edges')
            if self._outV is None:
                raise ValidationError('out vertex must be set before saving new edges')
        super(Edge, self).validate()
        
    def save(self, exclusive=True, *args, **kwargs):
        """
        :param exclusive: if set to True, will not create multiple edges between 2 vertices with the same label
        """
        super(Edge, self).save(*args, **kwargs)
        return self._save_edge(self._inV,
                               self._outV,
                               self.get_label(),
                               self.as_dict(),
                               exclusive=exclusive)[0]
        
    @classmethod
    def create(cls, inV, outV, *args, **kwargs):
        return super(Edge, cls).create(inV, outV, *args, **kwargs)
    
    def delete(self):
        if self.eid is None:
            raise ThunderdomeQueryError("Can't delete vertices that haven't been saved")
        query = """
        g.removeEdge(g.e(eid))
        g.stopTransaction(SUCCESS)
        """
        results = execute_query(query, {'eid':self.eid})

    def _simple_traversal(self, operation):
        results = execute_query('g.e(eid).%s()'%operation, {'eid':self.eid})
        return [Element.deserialize(r) for r in results]
        
    @property
    def inV(self):
        if self._inV is None:
            self._inV = self._simple_traversal('inV')
        elif isinstance(self._inV, (int, long)):
            self._inV = Vertex.get_by_eid(self._inV)
        return self._inV
    
    @property
    def outV(self):
        if self._outV is None:
            self._outV = self._simple_traversal('outV')
        elif isinstance(self._outV, (int, long)):
            self._outV = Vertex.get_by_eid(self._outV)
        return self._outV
    
    









<|MERGE_RESOLUTION|>--- conflicted
+++ resolved
@@ -288,19 +288,13 @@
         """
         results = execute_query(query, {'eid': self.eid})
         
-<<<<<<< HEAD
-    def _simple_traversal(self, operation, label):        
-=======
     def _simple_traversal(self, operation, label):
         if inspect.isclass(label) and issubclass(label, Edge):
             label = label.get_label()
         elif isinstance(label, Edge):
             label = label.get_label()
         
->>>>>>> 90f964de
         if label:
-            if issubclass(label, Edge) or isinstance(label, Edge):
-                label = label.get_label()
             results = execute_query('g.v(eid).%s(lbl)'%operation, {'eid':self.eid, 'lbl':label})
         else:
             results = execute_query('g.v(eid).%s()'%operation, {'eid':self.eid})
